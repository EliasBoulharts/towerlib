#!/usr/bin/env python
# -*- coding: utf-8 -*-
# File: towerlib.py
#
# Copyright 2018 Costas Tyfoxylos
#
# Permission is hereby granted, free of charge, to any person obtaining a copy
#  of this software and associated documentation files (the 'Software'), to
#  deal in the Software without restriction, including without limitation the
#  rights to use, copy, modify, merge, publish, distribute, sublicense, and/or
#  sell copies of the Software, and to permit persons to whom the Software is
#  furnished to do so, subject to the following conditions:
#
# The above copyright notice and this permission notice shall be included in
#  all copies or substantial portions of the Software.
#
# THE SOFTWARE IS PROVIDED 'AS IS', WITHOUT WARRANTY OF ANY KIND, EXPRESS OR
#  IMPLIED, INCLUDING BUT NOT LIMITED TO THE WARRANTIES OF MERCHANTABILITY,
#  FITNESS FOR A PARTICULAR PURPOSE AND NONINFRINGEMENT. IN NO EVENT SHALL THE
#  AUTHORS OR COPYRIGHT HOLDERS BE LIABLE FOR ANY CLAIM, DAMAGES OR OTHER
#  LIABILITY, WHETHER IN AN ACTION OF CONTRACT, TORT OR OTHERWISE, ARISING
#  FROM, OUT OF OR IN CONNECTION WITH THE SOFTWARE OR THE USE OR OTHER
#  DEALINGS IN THE SOFTWARE.
#
# pylint: disable=too-many-lines
"""
Main code for towerlib.

.. _Google Python Style Guide:
   http://google.github.io/styleguide/pyguide.html

"""

import json
import logging
import sys
import math
import concurrent.futures

from requests import Session
from cachetools import TTLCache, cached

from towerlib.entities.core import validate_json
from .entities import (Config,  # pylint: disable=unused-import  # NOQA
                       LicenseInfo,
                       LicenseFeatures,
                       Organization,
                       User,
                       Project,
                       Team,
                       Group,
                       Inventory,
                       Host,
                       CredentialType,
                       Credential,
                       JobTemplate,
                       CERTIFICATE_TYPE_KINDS,
                       JOB_TYPES,
                       VERBOSITY_LEVELS,
                       Cluster,
                       ClusterInstance,
                       EntityManager,
                       NotificationTemplate)
from .towerlibexceptions import (AuthFailed,
                                 InvalidOrganization,
                                 InvalidInventory,
                                 InvalidVariables,
                                 InvalidCredentialTypeKind,
                                 InvalidUser,
                                 InvalidTeam,
                                 InvalidCredential,
                                 InvalidHost,
                                 InvalidProject,
                                 InvalidGroup,
                                 InvalidCredentialType,
                                 InvalidPlaybook,
                                 InvalidInstanceGroup,
                                 InvalidJobType,
                                 InvalidVerbosity,
                                 InvalidJobTemplate)

__author__ = '''Costas Tyfoxylos <ctyfoxylos@schubergphilis.com>'''
__docformat__ = '''google'''
__date__ = '''2018-01-02'''
__copyright__ = '''Copyright 2018, Costas Tyfoxylos'''
__credits__ = ['Costas Tyfoxylos']
__license__ = '''MIT'''
__maintainer__ = '''Costas Tyfoxylos'''
__email__ = '''<ctyfoxylos@schubergphilis.com>'''
__status__ = '''Development'''  # 'Prototype', 'Development', 'Production'.

# This is the main prefix used for logging
LOGGER_BASENAME = '''towerlib'''
LOGGER = logging.getLogger(LOGGER_BASENAME)
LOGGER.addHandler(logging.NullHandler())

PAGINATION_LIMIT = 25
CLUSTER_STATE_CACHING_SECONDS = 10
CONFIGURATION_STATE_CACHING_SECONDS = 60
CLUSTER_STATE_CACHE = TTLCache(maxsize=1, ttl=CLUSTER_STATE_CACHING_SECONDS)
CONFIGURATION_STATE_CACHE = TTLCache(maxsize=1, ttl=CONFIGURATION_STATE_CACHING_SECONDS)


class Tower:  # pylint: disable=too-many-public-methods
    """Models the api of ansible tower."""

    def __init__(self, host, username, password, secure=False, ssl_verify=True):  # pylint: disable=too-many-arguments
        logger_name = u'{base}.{suffix}'.format(base=LOGGER_BASENAME,
                                                suffix=self.__class__.__name__)
        self._logger = logging.getLogger(logger_name)
        protocol = 'https' if secure else 'http'
        self.host = '{protocol}://{host}'.format(protocol=protocol, host=host)
        self.api = '{host}/api/v2'.format(host=self.host)
        self.username = username
        self.password = password
        self.session = self._setup_session(secure, ssl_verify)

    def _setup_session(self, secure, ssl_verify):
        session = Session()
        if secure:
            session.verify = ssl_verify
        session.get(self.host)
        session.auth = (self.username, self.password)
        session.headers.update({'content-type': 'application/json'})
        url = '{api}/me/'.format(api=self.api)
        response = session.get(url)
        if response.status_code == 401:
            raise AuthFailed(response.content)
        return session

    @property
    @cached(CONFIGURATION_STATE_CACHE)
    def configuration(self):
        """The configuration of the tower instance.

        Returns:
            Config: The configuration of the tower instance.

        """
        url = '{api}/config/'.format(api=self.api)
        results = self.session.get(url)
        config = results.json()
        features = [config.get('license_info',
                               {}).get('features',
                                       {}).get(key) for key in LicenseFeatures._fields]  # noqa
        info = [config.get('license_info',
                           {}).get(key) for key in LicenseInfo._fields]  # noqa
        # we overwrite the entry of "features" with the namedtuple of it.
        info[2] = LicenseFeatures(*features)
        configuration = [config.get(key) for key in Config._fields]  # noqa
        # we overwrite the entry of "license_info" with the namedtuple of it.
        configuration[1] = LicenseInfo(*info)
        return Config(*configuration)

    @property
    @cached(CLUSTER_STATE_CACHE)
    def cluster(self):
        """The cluster status of tower.

        Returns:
            Cluster: The information about the state of the cluster.

        """
        def get_instance(name, instance_list):
            """Getting an instance nametuple from an instance list."""
            node = next((instance for instance in instance_list
                         if instance.get('node') == name), None)
            data = [node.get(key_) for key_ in ('node', 'heartbeat')]
            return ClusterInstance(self, *data)

        url = '{api}/ping/'.format(api=self.api)
        results = self.session.get(url)
        ping = results.json()
        instance_groups = ping.get('instance_groups', [])[0]
        instance_list = ping.get('instances')
        capacity = instance_groups.get('capacity', 0)
        name = instance_groups.get('name', 'Unset')
        ha_enabled = ping.get('ha', False)
        version = ping.get('version', 'Unknown')
        instances = [get_instance(name_, instance_list)
                     for name_ in instance_groups.get('instances', [])]
        active_node = get_instance(ping.get('active_node'), instance_list)

        return Cluster(instances, capacity, name, ha_enabled, version, active_node)

    @property
    def organizations(self):
        """The organizations configured in tower.

        Returns:
            EntityManager: The manager object for organizations.

        """
        return EntityManager(self,
                             entity_name='organizations',
                             entity_object='Organization',
                             primary_match_field='name')

    def get_organization_by_name(self, name):
        """Retrieves an organization by name.

        Args:
            name: The name of the organization to retrieve.

        Returns:
            Organization: The organization if a match is found else None.

        """
        return next(self.organizations.filter({'name__iexact': name}), None)

    def get_organization_by_id(self, id_):
        """Retrieves an organization by id.

        Args:
            id_: The id of the organization to retrieve.

        Returns:
            Organization: The organization if a match is found else None.

        """
        return next(self.organizations.filter({'id': id_}), None)

    def create_organization(self, name, description):
        """Creates an organization in tower.

        Args:
            name: The name of the organization to create.
            description: The description of the organization to create.

        Returns:
            Organization: The organization on success, None otherwise.

        """
        url = '{api}/organizations/'.format(api=self.api)
        payload = {'name': name,
                   'description': description}
        response = self.session.post(url, json=payload)
        return Organization(self, response.json()) if response.ok else None

    def delete_organization(self, name):
        """Deletes an organization from tower.

        Args:
            name: The name of the organization to delete.

        Returns:
            bool: True on success, False otherwise.

        Raises:
            InvalidOrganization: The organization provided as argument does not exist.

        """
        organization = self.get_organization_by_name(name)
        if not organization:
            raise InvalidOrganization(name)
        return organization.delete()

    @staticmethod
    def add_slash(url):
        """Adds a final slash to a url if there is not any."""
        return url + '/' if not url.endswith('/') else url

    def _get_first_page(self, url, params=None):
        parameters = {'page_size': PAGINATION_LIMIT}
        if params:
            parameters.update(params)
        try:
            response = self.session.get(url, params=parameters)
            response_data = response.json()
            response.close()
        except (ValueError, AttributeError, TypeError):
            self._logger.exception('Could not retrieve first page, response was %s', response.text)
            response_data = {}
        return response_data

    def _get_paginated_response(self, url, params=None):
        url = self.add_slash(url)
        response_data = self._get_first_page(url, params)
        count = response_data.get('count', 0)
        page_count = int(math.ceil(float(count) / PAGINATION_LIMIT))
        self._logger.debug('Calculated that there are {} pages to get'.format(page_count))
        for result in response_data.get('results', []):
            yield result
        if page_count:
            with concurrent.futures.ThreadPoolExecutor(max_workers=30) as executor:
                futures = [executor.submit(self.session.get, url, params={'page': index})
                           for index in range(page_count, 1, -1)]
                for future in concurrent.futures.as_completed(futures):
                    try:
                        response = future.result()
                        response_data = response.json()
                        response.close()
                        for result in response_data.get('results'):
                            yield result
                    except Exception:  # pylint: disable=broad-except
                        self._logger.exception('Future failed...')

    @property
    def external_users(self):
        """Retrieves only users created by an external system.

        Returns:
            users (Generator): Users created by external system in tower.

        """
        return self.users.filter({'social_auth__isnull': False})

    @property
    def local_users(self):
        """Retrieves only users created locally in tower.

        Returns:
            users (Generator): Users created locally in tower.

        """
        return self.users.filter({'social_auth__isnull': True})

    @property
    def users(self):
        """A manager object for the users in tower.

        Returns:
            EntityManager: The manager object for users.

        """
        return EntityManager(self,
                             entity_name='users',
                             entity_object='User',
                             primary_match_field='username')

    def get_users_by_username(self, name):
        """Retrieves users by name.

        Args:
            name: The name of the user(s) to retrieve.

        Returns:
            Users (Generator): The user(s) if a match is found else None.

        """
        return self.users.filter({'username__iexact': name})

    def get_organization_user_by_username(self, organization, name):
        """Retrieves a user by name.

        Args:
            organization: The name of the organization the user belongs to.
            name: The name of the user to retrieve.

        Returns:
            Project: The user if a match is found else None.

        """
        organization_ = self.get_organization_by_name(organization)
        if not organization_:
            raise InvalidOrganization(organization)
        return organization_.get_user_by_username(name)

    def get_user_by_id(self, id_):
        """Retrieves a user by id.

        Args:
            id_: The id of the user to retrieve.

        Returns:
            User: The user if a match is found else None.

        """
        return next(self.users.filter({'id': id_}), None)

    def delete_organization_user(self, organization, username):
        """Deletes a user from tower.

        Args:
            organization: The name of the organization to delete the user from.
            username: The username of the user to delete.

        Returns:
            bool: True on success, False otherwise.

        Raises:
            InvalidUser: The user provided as argument does not exist.

        """
        user = self.get_organization_user_by_username(organization, username)
        if not user:
            raise InvalidUser(username)
        return user.delete()

    def create_user_in_organization(self,  # pylint: disable=too-many-arguments
                                    organization,
                                    first_name,
                                    last_name,
                                    email,
                                    username,
                                    password,
                                    level='standard'):
        """Creates a user in an organization.

        Args:
            organization: The name of the organization to create the user under.
            first_name: The user's first name.
            last_name: The user's last name.
            email: The user's email.
            username: The user's username.
            password: The user's password.
            level: The user's level. Accepted values are ('standard', 'system_auditor', 'system_administrator').

        Returns:
            User: The user on success, None otherwise.

        Raises:
            InvalidOrganization: The organization provided as argument does not exist.

        """
        organization_ = self.get_organization_by_name(organization)
        if not organization_:
            raise InvalidOrganization(organization)
        return organization_.create_user(first_name, last_name, email, username, password, level)

    @property
    def projects(self):
        """The projects configured in tower.

        Returns:
            EntityManager: The manager object for projects.

        """
        return EntityManager(self,
                             entity_name='projects',
                             entity_object='Project',
                             primary_match_field='name')

    def get_projects_by_name(self, name):
        """Retrieves projects by name.

        Args:
            name: The name of the projects to retrieve.

        Returns:
            projects (Generator): A generator with the matching projects

        """
        return self.projects.filter({'name__iexact': name})

    def get_organization_project_by_name(self, organization, name):
        """Retrieves a project by name.

        Args:
            organization: The name of the organization the project belongs to.
            name: The name of the project to retrieve.

        Returns:
            Project: The project if a match is found else None.

        """
        organization_ = self.get_organization_by_name(organization)
        if not organization_:
            raise InvalidOrganization(organization)
        return organization_.get_project_by_name(name)

    def get_project_by_id(self, id_):
        """Retrieves a project by id.

        Args:
            id_: The id of the project to retrieve.

        Returns:
            Project: The project if a match is found else None.

        """
        return next(self.projects.filter({'id': id_}), None)

    def create_project_in_organization(self,  # pylint: disable=too-many-locals,too-many-arguments
                                       organization,
                                       name,
                                       description,
                                       credential,
                                       scm_url,
                                       local_path='',
                                       custom_virtualenv='',
                                       scm_branch='master',
                                       scm_type='git',
                                       scm_clean=True,
                                       scm_delete_on_update=False,
                                       scm_update_on_launch=True,
                                       scm_update_cache_timeout=0):
        """Creates a project in an organization.

        Args:
            organization (str): The name of the organization to create the project under.
            name (str): The name of the project.
            description (str): The description of the project.
            credential (str): The name of the credential to use for the project.
            scm_url (str): The url of the scm.
            local_path (str): Local path (relative to PROJECTS_ROOT) containing playbooks and files for this project.
            custom_virtualenv (str): Local absolute file path containing a custom Python virtualenv to use.
            scm_branch (str): The default branch of the scm.
            scm_type (str): The type of the scm.
            scm_clean (bool): Clean scm or not.
            scm_delete_on_update (bool): Delete scm on update.
            scm_update_on_launch (bool): Update scm on launch.
            scm_update_cache_timeout (int): Scm cache update.

        Returns:
            Project: The created project on success, None otherwise.

        Raises:
            InvalidOrganization: The organization provided as argument does not exist.

        """
        organization_ = self.get_organization_by_name(organization)
        if not organization_:
            raise InvalidOrganization(organization)
        return organization_.create_project(name,
                                            description,
                                            credential,
                                            scm_url,
                                            local_path,
                                            custom_virtualenv,
                                            scm_branch,
                                            scm_type,
                                            scm_clean,
                                            scm_delete_on_update,
                                            scm_update_on_launch,
                                            scm_update_cache_timeout)

    def delete_inventory_project(self, organization, inventory, name):
        """Deletes a project from tower.

        Args:
            organization: The organization the inventory belongs to.
            inventory: The inventory the project belongs to.
            name: The name of the project to delete.

        Returns:
            bool: True on success, False otherwise.

        Raises:
            InvalidProject: The project provided as argument does not exist.

        """
        inventory_ = self.get_organization_inventory_by_name(organization, inventory)
        if not inventory_:
            raise InvalidInventory(inventory_)
        project = inventory_.get_project_by_name(name)
        if not project:
            raise InvalidProject(name)
        return project.delete()

    @property
    def teams(self):
        """The teams configured in tower.

        Returns:
            EntityManager: The manager object for teams.

        """
        return EntityManager(self,
                             entity_name='teams',
                             entity_object='Team',
                             primary_match_field='name')

    def get_teams_by_name(self, name):
        """Retrieves teams by name.

        Args:
            name: The name of the teams to retrieve.

        Returns:
            teams (Generator): A generator with the matching teams

        """
        return self.teams.filter({'name__iexact': name})

    def get_organization_team_by_name(self, organization, name):
        """Retrieves a team by name.

        Args:
            organization: The name of the organization the team belongs to.
            name: The name of the team to retrieve.

        Returns:
            Team: The team if a match is found else None.

        Raises:
            InvalidOrganization: The organization provided as argument does not exist.

        """
        organization_ = self.get_organization_by_name(organization)
        if not organization_:
            raise InvalidOrganization(organization)
        return organization_.get_team_by_name(name)

    def get_team_by_id(self, id_):
        """Retrieves a team by id.

        Args:
            id_: The id of the team to retrieve.

        Returns:
            Team: The team if a match is found else None.

        """
        return next(self.teams.filter({'id': id_}), None)

    def create_team_in_organization(self, organization, team_name, description):
        """Creates a team under an organization.

        Args:
            organization: The name of the organization to create the team under.
            team_name: The name of the team to create.
            description: The description of the team to create.

        Returns:
            Team: The created team on success, None otherwise.

        Raises:
            InvalidOrganization: The organization provided as argument does not exist.

        """
        organization_ = self.get_organization_by_name(organization)
        if not organization_:
            raise InvalidOrganization(organization)
        return organization_.create_team(team_name, description)

    def delete_team_in_organization(self, organization, name):
        """Deletes a team from tower.

        Args:
            organization: The name of the organization the team belongs to.
            name: The name of the team to delete.

        Returns:
            bool: True on success, False otherwise.

        Raises:
            InvalidTeam: The team provided as argument does not exist.

        """
        team = self.get_organization_team_by_name(organization, name)
        if not team:
            raise InvalidTeam(team)
        return team.delete()

    @property
    def groups(self):
        """The groups configured in tower.

        Returns:
            EntityManager: The manager object for groups.

        """
        return EntityManager(self,
                             entity_name='groups',
                             entity_object='Group',
                             primary_match_field='name')

    def get_inventory_group_by_name(self, organization, inventory, name):
        """Retrieves a group by name.

        Args:
            organization: The name of the organization the inventory belongs to.
            inventory: The inventory to retrieve the group from.
            name: The name of the group to retrieve.

        Returns:
            Group: The group if a match is found else None.

        Raises:
            InvalidOrganization: The organisation provided as an argument does not exist.
            InvalidInventory: The inventory name provided as an argument does not exist.

        """
        organization_ = self.get_organization_by_name(organization)
        if not organization_:
            raise InvalidOrganization(organization_)
        inventory_ = organization_.get_inventory_by_name(inventory)
        if not inventory_:
            raise InvalidInventory(inventory_)
        return inventory_.get_group_by_name(name)

    def get_group_by_id(self, id_):
        """Retrieves a group by id.

        Args:
            id_: The id of the group to retrieve.

        Returns:
            Group: The group if a match is found else None.

        """
        return next(self.groups.filter({'id': id_}), None)

    def delete_inventory_group(self, organization, inventory, name):
        """Deletes a group from tower.

        Args:
            organization: The organization the inventory belongs to.
            inventory: The name of the inventory to retrieve the group from.
            name: The name of the group to delete.

        Returns:
            bool: True on success, False otherwise.

        Raises:
            InvalidGroup: The group provided as argument does not exist.

        """
        group = self.get_inventory_group_by_name(organization, inventory, name)
        if not group:
            raise InvalidGroup(name)
        return group.delete()

    @property
    def inventories(self):
        """The inventories configured in tower.

        Returns:
            list of Inventory: The inventories configured in tower.`

        """
        return EntityManager(self,
                             entity_name='inventories',
                             entity_object='Inventory',
                             primary_match_field='name')

    def get_inventories_by_name(self, name):
        """Retrieves inventories by name.

        Args:
            name: The name of the inventories to retrieve.

        Returns:
            inventories (Generator): A generator with the matching inventories

        """
        return self.inventories.filter({'name__iexact': name})

    def get_organization_inventory_by_name(self, organization, name):
        """Retrieves an inventory by name from an organization.

        Args:
            organization: The name of the organization to retrieve the inventory from.
            name: The name of the inventory to retrieve.

        Returns:
            Inventory: The inventory if a match is found else None.

        Raises:
            InvalidOrganization: The organization provided as argument does not exist.

        """
        organization_ = self.get_organization_by_name(organization)
        if not organization_:
            raise InvalidOrganization(organization)
        return organization_.get_inventory_by_name(name)

    def get_inventory_by_id(self, id_):
        """Retrieves an inventory by id.

        Args:
            id_: The id of the inventory to retrieve.

        Returns:
            Inventory: The inventory if a match is found else None.

        """
        return next(self.inventories.filter({'id': id_}), None)

    def create_inventory_in_organization(self,
                                         organization,
                                         name,
                                         description,
                                         variables='{}'):
        """Creates an inventory under an organization.

        Args:
            organization: The name of the organization to create the inventory under
            name: The name of the inventory
            description: The description of the inventory
            variables: A json of the variables to be set on the inventory

        Returns:
            Inventory: The created inventory on success, None otherwise

        Raises:
            InvalidOrganization: The organization provided as argument does not exist.

        """
        organization_ = self.get_organization_by_name(organization)
        if not organization_:
            raise InvalidOrganization(organization)
        return organization_.create_inventory(name, description, variables)

    def delete_organization_inventory(self, organization, name):
        """Deletes an inventory from tower.

        Args:
            organization: The organization the inventory is a member of.
            name: The name of the inventory to delete.

        Returns:
            bool: True on success, False otherwise.

        Raises:
            InvalidInventory: The inventory provided as argument does not exist.

        """
        inventory = self.get_organization_inventory_by_name(organization, name)
        if not inventory:
            raise InvalidInventory(name)
        return inventory.delete()

    @property
    def hosts(self):
        """The hosts configured in tower.

        Returns:
            EntityManager: The manager object for hosts

        """
        return EntityManager(self,
                             entity_name='hosts',
                             entity_object='Host',
                             primary_match_field='name')

    def get_hosts_by_name(self, name):
        """Retrieves hosts by name.

        Args:
            name: The name of the hosts to retrieve.

        Returns:
            hosts (Generator): A generator with the matching hosts

        """
        return self.hosts.filter({'name__iexact': name})

    def get_inventory_host_by_name(self, organization, inventory, name):
        """Retrieves a host by name from an inventory.

        Args:
            organization: The name of the organization the inventory belongs to.
            inventory: The name of the inventory to search for a host.
            name: The name of the host to retrieve.

        Returns:
            Host: The host if a match is found else None.

        """
        inventory_ = self.get_organization_inventory_by_name(organization, inventory)
        if not inventory_:
            raise InvalidInventory(inventory)
        return inventory_.get_host_by_name(name)

    def get_host_by_id(self, id_):
        """Retrieves a host by id.

        Args:
            id_: The id of the host to retrieve.

        Returns:
            Host: The host if a match is found else None.

        """
        return next(self.hosts.filter({'id': id_}), None)

    def create_host_in_inventory(self,  # pylint: disable=too-many-arguments
                                 organization,
                                 inventory,
                                 name,
                                 description,
                                 variables='{}'):
        """Creates a host under an inventory.

        Args:
            organization: The name of the organization the inventory belongs to.
            inventory: The name of the inventory to create the host under.
            name: The name of the host.
            description: The description of the host.
            variables: A json of the variables to be set on the host.

        Returns:
            Host: The created host on success, None otherwise.

        Raises:
            InvalidInventory: The inventory provided as argument does not exist.

        """
        inventory_ = self.get_organization_inventory_by_name(organization, inventory)
        if not inventory_:
            raise InvalidInventory(inventory)
        return inventory_.create_host(name, description, variables)

    def associate_groups_with_inventory_host(self, organization, inventory, hostname, groups):
        """Adds groups to a host.

        Args:
            organization: The name of the organization the inventory belongs to.
            inventory: The inventory to retrieve the host from.
            hostname: The name of the host to add the groups to.
            groups: A string of a single group or a list or tuple of group names to add to host.

        Returns:
            bool: True on complete success, False otherwise.

        Raises:
            InvalidHost: The host provided as argument does not exist.

        """
        host = self.get_inventory_host_by_name(organization, inventory, hostname)
        if not host:
            raise InvalidHost(hostname)
        return host.associate_with_groups(groups)

    def disassociate_groups_from_inventory_host(self, organization, inventory, hostname, groups):
        """Removes groups from a host.

        Args:
            organization: The name of the organization the inventory belongs to.
            inventory: The inventory which contains the host to affect.
            hostname: The name of the host to remove the groups from.
            groups: A string of a single group or a list or tuple of group names to remove from a host.

        Returns:
            bool: True on complete success, False otherwise.

        Raises:
            InvalidHost: The host provided as argument does not exist.

        """
        host = self.get_inventory_host_by_name(organization, inventory, hostname)
        if not host:
            raise InvalidHost(hostname)
        return host.disassociate_with_groups(groups)

    def delete_inventory_host(self, organization, inventory, name):
        """Deletes an host from tower.

        Args:
            organization: The name of the organization the inventory belongs to.
            inventory: The name of the inventory to delete the host from.
            name: The name of the host to delete.

        Returns:
            bool: True on success, False otherwise.

        Raises:
            InvalidHost: The host provided as argument does not exist.

        """
        host = self.get_inventory_host_by_name(organization, inventory, name)
        if not host:
            raise InvalidHost(name)
        return host.delete()

    @property
    def instances(self):
        """The instances configured in tower.

        Returns:
            EntityManager: The manager object for instances.

        """
        return EntityManager(self,
                             entity_name='instances',
                             entity_object='Instance',
                             primary_match_field='name')

    @property
    def instance_groups(self):
        """The instance_groups configured in tower.

        Returns:
            EntityManager: The manager object for instance groups.

        """
        return EntityManager(self,
                             entity_name='instance_groups',
                             entity_object='InstanceGroup',
                             primary_match_field='name')

    @property
    def credential_types(self):
        """The credential_types configured in tower.

        Returns:
            EntityManager: The manager object for credentials type.

        """
        return EntityManager(self,
                             entity_name='credential_types',
                             entity_object='CredentialType',
                             primary_match_field='name')

    @property
    def tower_credential_types(self):
        """The default credential_types configured in tower.

        Returns:
            EntityManager: The manager object for internal credential types.

        """
        return EntityManager(self,
                             entity_name='credential_types',
                             entity_object='CredentialType',
                             primary_match_field='name').filter({'managed_by_tower': 'true'})

    @property
    def custom_credential_types(self):
        """The custom credential_types configured in tower.

        Returns:
            EntityManager: The manager object for external credential types.

        """
        return EntityManager(self,
                             entity_name='credential_types',
                             entity_object='CredentialType',
                             primary_match_field='name').filter({'managed_by_tower': 'false'})

    def get_credential_type_by_name(self, name):
        """Retrieves a credential_type by name.

        Args:
            name: The name of the credential_type to retrieve.

        Returns:
            Host: The credential_type if a match is found else None.

        """
        return next(self.credential_types.filter({'name__iexact': name}), None)

    def get_credential_type_by_id(self, id_):
        """Retrieves a credential_type by id.

        Args:
            id_: The id of the credential_type to retrieve.

        Returns:
            Host: The credential_type if a match is found else None.

        """
        return next(self.credential_types.filter({'id': id_}), None)

    def create_credential_type(self,  # pylint: disable=too-many-arguments
                               name,
                               description,
                               kind,
                               inputs_='{}',
                               injectors='{}'):
        """Creates a credential type in tower.

        Args:
            name: The name of the credential type.
            description: The description of the credential type.
            kind: The kind of credential type.Valid values (u'scm', u'ssh', u'vault', u'net', u'cloud', u'insights').
            inputs_ (str): A json of the inputs to set to the credential type.
            injectors (str): A json of the injectors to set to the credential type.

        Returns:
            CredentialType on success, None otherwise.

        Raises:
            InvalidCredentialTypeKind: The credential type kind provided as argument does not exist.
            InvalidVariables: The inputs or injectors provided as argument is not valid json.

        """
        if kind.lower() not in CERTIFICATE_TYPE_KINDS:
            raise InvalidCredentialTypeKind(kind)
        payload = {'name': name,
                   'description': description,
                   'kind': kind.lower()}
        if not validate_json(inputs_):
            raise InvalidVariables(inputs_)
        if not validate_json(injectors):
            raise InvalidVariables(injectors)
        payload['inputs'] = json.loads(inputs_)
        payload['injectors'] = json.loads(injectors)
        url = '{api}/credential_types/'.format(api=self.api)
        response = self.session.post(url, json=payload)
        return CredentialType(self, response.json()) if response.ok else None

    def delete_credential_type(self, name):
        """Deletes a credential_type from tower.

        Args:
            name: The name of the credential_type to delete.

        Returns:
            bool: True on success, False otherwise.

        Raises:
            InvalidCredential: The credential provided as argument does not exist.

        """
        credential_type = self.get_credential_type_by_name(name)
        if not credential_type:
            raise InvalidCredentialType(name)
        return credential_type.delete()

    @property
    def credentials(self):
        """The credentials configured in tower.

        Returns:
            EntityManager: The manager object for credentials.

        """
        return EntityManager(self,
                             entity_name='credentials',
                             entity_object='Credential',
                             primary_match_field='name')

    def get_credentials_by_name(self, name):
        """Retrieves all credentials matching a certain name.

        Args:
            name: The name of the credential(s) to retrieve.

        Returns:
            Credentials (Generator): A credentials generator.

        """
        return self.credentials.filter({'name__iexact': name})

    def get_organization_credential_by_name(self, organization, name, credential_type):
        """Retrieves all credentials matching a certain name.

        Args:
            organization: The organization that owns the credential.
            name: The name of the credential(s) to retrieve.
            credential_type: The type of the credential.

        Returns:
            Credential: A credential if found else None.

        Raises:
            InvalidCredentialType: The CredentialType given was not found.
            InvalidOrganization: The Organization given was not found.

        """
        # return self.credentials.filter({'name__iexact': name})
        credential_type_ = self.get_credential_type_by_name(credential_type)
        if not credential_type_:
            raise InvalidCredentialType(name)
        organization_ = self.get_organization_by_name(organization)
        if not organization_:
            raise InvalidOrganization(organization)
        return next(self.credentials.filter({'organization': organization_.id,
                                             'name__iexact': name,
                                             'credential_type': credential_type_.id}), None)

    def get_organization_credential_by_name_with_type_id(self, organization, name, credential_type_id):
        """Retrieves all credentials matching a certain name.

        Args:
            organization (str): The organization that owns the credential.
            name (str): The name of the credential(s) to retrieve.
            credential_type_id (int): The integer of the type of the credential.

        Returns:
            Credential: A credential if found else None.

        Raises:
            InvalidOrganization: The Organization given was not found.

        """
        # return self.credentials.filter({'name__iexact': name})
        organization_ = self.get_organization_by_name(organization)
        if not organization_:
            raise InvalidOrganization(organization)
        return next(self.credentials.filter({'organization': organization_.id,
                                             'name__iexact': name,
                                             'credential_type': credential_type_id}), None)

    def get_credential_by_id(self, id_):
        """Retrieves a credential by id.

        Args:
            id_: The id of the credential to retrieve.

        Returns:
            Host: The credential if a match is found else None.

        """
        return next(self.credentials.filter({'id': id_}), None)

    def create_credential_in_organization(self,  # pylint: disable=too-many-arguments,too-many-locals
                                          organization,
                                          name,
                                          description,
                                          user,
                                          team,
                                          credential_type,
                                          inputs_='{}'):
        """Creates a credential under an organization.

        Args:
            organization: The name of the organization to create a credential under.
            name: The name of the credential to create.
            description: The description of the credential to create.
            user: The username of the user to assign to the credential.
            team: The name of the team to assign to the credential.
            credential_type: The name of the type of the credential.
            inputs_: A json with the values to set to the credential according to what is required by its type.

        Returns:
            Credential: The created credential upon success, None otherwise.

        Raises:
            InvalidOrganization: The organization provided as argument does not exist.
            InvalidUser: The user provided as argument does not exist.
            InvalidTeam: The team provided as argument does not exist.
            InvalidCredentialType: The credential type provided as argument does not exist.
            InvalidVariables: The inputs provided as argument is not valid json.

        """
        organization_ = self.get_organization_by_name(organization)
        if not organization_:
            raise InvalidOrganization(organization)
        user_ = organization_.get_user_by_username(user)
        if not user_:
            raise InvalidUser(user)
        team_ = organization_.get_team_by_name(team)
        if not team_:
            raise InvalidTeam(team)
        credential_type_ = self.get_credential_type_by_name(credential_type)
        if not credential_type_:
            raise InvalidCredentialType(credential_type)
        payload = {'name': name,
                   'description': description,
                   'organization': organization_.id,
                   'user': user_.id,
                   'team': team_.id,
                   'credential_type': credential_type_.id}
        if not validate_json(inputs_):
<<<<<<< HEAD
            raise InvalidVariables(inputs_)
        payload['inputs'] = json.loads(inputs_)
        url = '{api}/credentials/'.format(api=self.api)
        response = self.session.post(url, json=payload)
        return Credential(self, response.json()) if response.ok else None

    def create_credential_in_organization_with_type_id(self,  # pylint: disable=too-many-arguments
                                                       organization,
                                                       name,
                                                       description,
                                                       user,
                                                       team,
                                                       credential_type_id,
                                                       inputs_='{}'):
        """Creates a credential under an organization.

        Args:
            organization (str): The name of the organization to create a credential under.
            name (str): The name of the credential to create.
            description (str): The description of the credential to create.
            user (str): The username of the user to assign to the credential.
            team (str): The name of the team to assign to the credential.
            credential_type (int): The number of the type of the credential.
            inputs_ s(str): A json with the values to set to the credential according to what is required by its type.

        Returns:
            Credential: The created credential upon success, None otherwise.

        Raises:
            InvalidOrganization: The organization provided as argument does not exist.
            InvalidUser: The user provided as argument does not exist.
            InvalidTeam: The team provided as argument does not exist.
            InvalidVariables: The inputs provided as argument is not valid json.

        """
        organization_ = self.get_organization_by_name(organization)
        if not organization_:
            raise InvalidOrganization(organization)
        user_ = organization_.get_user_by_username(user)
        if not user_:
            raise InvalidUser(user)
        team_ = organization_.get_team_by_name(team)
        if not team_:
            raise InvalidTeam(team)
        payload = {'name': name,
                   'description': description,
                   'organization': organization_.id,
                   'user': user_.id,
                   'team': team_.id,
                   'credential_type': credential_type_id}
        if not validate_json(inputs_):
            raise InvalidVariables(inputs_)
        payload['inputs'] = json.loads(inputs_)
=======
            raise InvalidVariables(inputs_)
        payload['inputs'] = json.loads(inputs_)
        url = '{api}/credentials/'.format(api=self.api)
        response = self.session.post(url, json=payload)
        return Credential(self, response.json()) if response.ok else None

    def create_credential_in_organization_with_type_id(self,  # pylint: disable=too-many-arguments
                                                       organization,
                                                       name,
                                                       description,
                                                       user,
                                                       team,
                                                       credential_type_id,
                                                       inputs_='{}'):
        """Creates a credential under an organization.

        Args:
            organization (str): The name of the organization to create a credential under.
            name (str): The name of the credential to create.
            description (str): The description of the credential to create.
            user (str): The username of the user to assign to the credential.
            team (str): The name of the team to assign to the credential.
            credential_type (int): The number of the type of the credential.
            inputs_ s(str): A json with the values to set to the credential according to what is required by its type.

        Returns:
            Credential: The created credential upon success, None otherwise.

        Raises:
            InvalidOrganization: The organization provided as argument does not exist.
            InvalidUser: The user provided as argument does not exist.
            InvalidTeam: The team provided as argument does not exist.
            InvalidVariables: The inputs provided as argument is not valid json.

        """
        organization_ = self.get_organization_by_name(organization)
        if not organization_:
            raise InvalidOrganization(organization)
        user_ = organization_.get_user_by_username(user)
        if not user_:
            raise InvalidUser(user)
        team_ = organization_.get_team_by_name(team)
        if not team_:
            raise InvalidTeam(team)
        payload = {'name': name,
                   'description': description,
                   'organization': organization_.id,
                   'user': user_.id,
                   'team': team_.id,
                   'credential_type': credential_type_id}
        if not validate_json(inputs_):
            raise InvalidVariables(inputs_)
        payload['inputs'] = json.loads(inputs_)
>>>>>>> 7b01bdba
        url = '{api}/credentials/'.format(api=self.api)
        response = self.session.post(url, json=payload)
        return Credential(self, response.json()) if response.ok else None

    def delete_organization_credential_by_name(self, organization, name, credential_type):
        """Deletes a credential from an organization.

        Args:
            organization: The organization that owns the credential.
            name: The name of the credential(s) to delete.
            credential_type: The type of the credential.

        Returns:
            bool: True on success, False otherwise.

        Raises:
            InvalidCredentialType: The CredentialType given was not found.
            InvalidOrganization: The Organization given was not found.
            InvalidCredential: The credential was not found.

        """
        credential_type_ = self.get_credential_type_by_name(credential_type)
        if not credential_type_:
            raise InvalidCredentialType(name)
        organization_ = self.get_organization_by_name(organization)
        if not organization_:
            raise InvalidOrganization(organization)
        credential = next(self.credentials.filter({'organization': organization_.id,
                                                   'name__iexact': name,
                                                   'credential_type': credential_type_.id}), None)
        if not credential:
            raise InvalidCredential(name)
        return credential.delete()

    def delete_organization_credential_by_name_with_type_id(self, organization, name, credential_type_id):
        """Deletes a credential from an organization.

        Args:
            organization (str): The organization that owns the credential.
            name (str): The name of the credential(s) to delete.
            credential_type_id (int): The type of the credential.

        Returns:
            bool: True on success, False otherwise.

        Raises:
            InvalidOrganization: The Organization given was not found.
            InvalidCredential: The credential was not found.

        """
        organization_ = self.get_organization_by_name(organization)
        if not organization_:
            raise InvalidOrganization(organization)
        credential = next(self.credentials.filter({'organization': organization_.id,
                                                   'name__iexact': name,
                                                   'credential_type': credential_type_id}), None)
        if not credential:
            raise InvalidCredential(name)
        return credential.delete()

    @property
    def job_templates(self):
        """The job templates configured in tower.

        Returns:
            EntityManager: The manager object for job templates.

        """
        return EntityManager(self,
                             entity_name='job_templates',
                             entity_object='JobTemplate',
                             primary_match_field='name')

    def get_job_template_by_name(self, name):
        """Retrieves job_template by name.

        Args:
            name: The name of the job_template to retrieve.

        Returns:
            job_templates (JobTemplate): A template with the matching name

        """
        return next(self.job_templates.filter({'name__iexact': name}), None)

    def get_job_template_by_id(self, id_):
        """Retrieves a job template by id.

        Args:
            id_: The id of the job template to retrieve.

        Returns:
            Host: The job template if a match is found else None.

        """
        return next(self.job_templates.filter({'id': id_}), None)

    def delete_job_template(self, name):
        """Deletes a job template from tower.

        Args:
            name: The name of the job template to delete.

        Returns:
            bool: True on success, False otherwise.

        Raises:
            InvalidJobTemplate: The job template provided as argument does not exist.

        """
        job_template = self.get_job_template_by_name(name)
        if not job_template:
            raise InvalidJobTemplate(name)
        return job_template.delete()

    def create_job_template(self,  # pylint: disable=too-many-arguments,too-many-locals
                            name,
                            description,
                            organization,
                            inventory,
                            project,
                            playbook,
                            credential,
                            instance_groups=None,
                            host_config_key=None,
                            job_type='run',
                            vault_credential=None,
                            forks=0,
                            limit=0,
                            verbosity=0,
                            extra_vars='',
                            job_tags='',
                            force_handlers=False,
                            skip_tags='',
                            start_at_task='',
                            timeout=0,
                            use_fact_cache=False,
                            ask_diff_mode_on_launch=False,
                            ask_variables_on_launch=False,
                            ask_limit_on_launch=False,
                            ask_tags_on_launch=False,
                            ask_skip_tags_on_launch=False,
                            ask_job_type_on_launch=False,
                            ask_verbosity_on_launch=False,
                            ask_inventory_on_launch=False,
                            ask_credential_on_launch=False,
                            survey_enabled=False,
                            become_enabled=False,
                            diff_mode=False,
                            allow_simultaneous=False):
        """Creates a job template.

        Args:
            name: The name of the job template to create.
            description: The description of the job template to create.
            organization: The organization the inventory belongs to.
            inventory: The inventory to use for the template.
            project: The project to use for the template.
            playbook: The playbook to run for the template.
            credential: The credential to use for the template.
            instance_groups: The instance groups to associate to the template.
            host_config_key: A host config key.
            job_type: The job type. Valid values are 'run' and 'check'.
            vault_credential: A vault credential.
            forks: The number of parallel or simultaneous processes to use while executing the playbook.
            limit: A host pattern to constrain the list of hosts that will be managed or affected by the playbook.
            verbosity: The level of output ansible will produce as the playbook executes. Values [0-4].
            extra_vars: Pass extra command line variables to the playbook.
            job_tags: Tags to identify the template.
            force_handlers:
            skip_tags: Skip specific parts of a play or task with tags.
            start_at_task:
            timeout:
            use_fact_cache:
            ask_diff_mode_on_launch:
            ask_variables_on_launch:
            ask_limit_on_launch:
            ask_tags_on_launch:
            ask_skip_tags_on_launch:
            ask_job_type_on_launch:
            ask_verbosity_on_launch:
            ask_inventory_on_launch:
            ask_credential_on_launch:
            survey_enabled:
            become_enabled:
            diff_mode:
            allow_simultaneous:

        Returns:
            JobTemplate: The created job template if successful, None otherwise.

        Raises:
            InvalidInventory: The inventory provided as argument does not exist.
            InvalidProject: The project provided as argument does not exist.
            InvalidPlaybook: The playbook provided as argument does not exist in project.
            InvalidInstanceGroup: The instance group provided as argument does not exist.
            InvalidJobType: The job type provided as argument does not exist.
            InvalidVerbosity: The verbosity provided is not in valid range of 0-4.

        """
        inventory_ = self.get_organization_inventory_by_name(organization, inventory)
        if not inventory_:
            raise InvalidInventory(inventory)
        project_ = self.get_organization_project_by_name(organization, project)
        if not project_:
            raise InvalidProject(project)
        if playbook not in project_.playbooks:
            raise InvalidPlaybook(playbook)
        credential_ = inventory_.organization.get_credential_by_name(credential)
        if not credential_:
            raise InvalidCredential(credential)
        instance_group_ids = []
        if instance_groups:
            if not isinstance(instance_groups, (list, tuple)):
                instance_groups = [instance_groups]
            tower_instance_groups = [group_ for group_ in self.instance_groups]
            tower_instance_groups_names = [group.name for group in tower_instance_groups]
            invalid = set(instance_groups) - set(tower_instance_groups_names)
            if invalid:
                raise InvalidInstanceGroup(invalid)
            for instance_group in set(instance_groups):
                group = next((group for group in tower_instance_groups
                              if group.name == instance_group), None)
                instance_group_ids.append(group.id)
        if job_type not in JOB_TYPES:
            raise InvalidJobType(job_type)
        if verbosity not in VERBOSITY_LEVELS:
            raise InvalidVerbosity(verbosity)
        payload = {'name': name,
                   'description': description,
                   'inventory': inventory_.id,
                   'project': project_.id,
                   'playbook': playbook,
                   'credential': credential_.id,
                   'instance_groups': instance_group_ids,
                   'job_type': job_type,
                   'vault_credential': vault_credential,
                   'forks': forks,
                   'limit': limit,
                   'verbosity': verbosity,
                   'extra_vars': extra_vars,
                   'job_tags': job_tags,
                   'force_handlers': force_handlers,
                   'skip_tags': skip_tags,
                   'start_at_task': start_at_task,
                   'timeout': timeout,
                   'use_fact_cache': use_fact_cache,
                   'host_config_key': host_config_key,
                   'ask_diff_mode_on_launch': ask_diff_mode_on_launch,
                   'ask_variables_on_launch': ask_variables_on_launch,
                   'ask_limit_on_launch': ask_limit_on_launch,
                   'ask_tags_on_launch': ask_tags_on_launch,
                   'ask_skip_tags_on_launch': ask_skip_tags_on_launch,
                   'ask_job_type_on_launch': ask_job_type_on_launch,
                   'ask_verbosity_on_launch': ask_verbosity_on_launch,
                   'ask_inventory_on_launch': ask_inventory_on_launch,
                   'ask_credential_on_launch': ask_credential_on_launch,
                   'survey_enabled': survey_enabled,
                   'become_enabled': become_enabled,
                   'diff_mode': diff_mode,
                   'allow_simultaneous': allow_simultaneous}
        url = '{api}/job_templates/'.format(api=self.api)
        response = self.session.post(url, json=payload)
        return JobTemplate(self, response.json()) if response.ok else None

    @property
    def roles(self):
        """The roles configured in tower.

        Returns:
            EntityManager: The manager object for roles.

        """
        return EntityManager(self,
                             entity_name='roles',
                             entity_object='Role',
                             primary_match_field='name')

    def _get_object_by_url(self, object_type, url):
        url = '{host}{url}'.format(host=self.host, url=url)
        response = self.session.get(url)
        entities = sys.modules['towerlib.entities']
        obj = getattr(entities, object_type)
        return obj(self, response.json()) if response.ok else None

    @property
    def notification_templates(self):
        """The notification templates configured in tower
        Returns:
            EntityManager: The manager object for groups
        """
        return EntityManager(self,
                             entity_name='notification_templates',
                             entity_object='NotificationTemplate',
                             primary_match_field='name')<|MERGE_RESOLUTION|>--- conflicted
+++ resolved
@@ -1236,7 +1236,6 @@
                    'team': team_.id,
                    'credential_type': credential_type_.id}
         if not validate_json(inputs_):
-<<<<<<< HEAD
             raise InvalidVariables(inputs_)
         payload['inputs'] = json.loads(inputs_)
         url = '{api}/credentials/'.format(api=self.api)
@@ -1290,61 +1289,6 @@
         if not validate_json(inputs_):
             raise InvalidVariables(inputs_)
         payload['inputs'] = json.loads(inputs_)
-=======
-            raise InvalidVariables(inputs_)
-        payload['inputs'] = json.loads(inputs_)
-        url = '{api}/credentials/'.format(api=self.api)
-        response = self.session.post(url, json=payload)
-        return Credential(self, response.json()) if response.ok else None
-
-    def create_credential_in_organization_with_type_id(self,  # pylint: disable=too-many-arguments
-                                                       organization,
-                                                       name,
-                                                       description,
-                                                       user,
-                                                       team,
-                                                       credential_type_id,
-                                                       inputs_='{}'):
-        """Creates a credential under an organization.
-
-        Args:
-            organization (str): The name of the organization to create a credential under.
-            name (str): The name of the credential to create.
-            description (str): The description of the credential to create.
-            user (str): The username of the user to assign to the credential.
-            team (str): The name of the team to assign to the credential.
-            credential_type (int): The number of the type of the credential.
-            inputs_ s(str): A json with the values to set to the credential according to what is required by its type.
-
-        Returns:
-            Credential: The created credential upon success, None otherwise.
-
-        Raises:
-            InvalidOrganization: The organization provided as argument does not exist.
-            InvalidUser: The user provided as argument does not exist.
-            InvalidTeam: The team provided as argument does not exist.
-            InvalidVariables: The inputs provided as argument is not valid json.
-
-        """
-        organization_ = self.get_organization_by_name(organization)
-        if not organization_:
-            raise InvalidOrganization(organization)
-        user_ = organization_.get_user_by_username(user)
-        if not user_:
-            raise InvalidUser(user)
-        team_ = organization_.get_team_by_name(team)
-        if not team_:
-            raise InvalidTeam(team)
-        payload = {'name': name,
-                   'description': description,
-                   'organization': organization_.id,
-                   'user': user_.id,
-                   'team': team_.id,
-                   'credential_type': credential_type_id}
-        if not validate_json(inputs_):
-            raise InvalidVariables(inputs_)
-        payload['inputs'] = json.loads(inputs_)
->>>>>>> 7b01bdba
         url = '{api}/credentials/'.format(api=self.api)
         response = self.session.post(url, json=payload)
         return Credential(self, response.json()) if response.ok else None
