#!/usr/bin/env python
# -*- coding: utf-8 -*-
# File: intentory.py
#
# Copyright 2018 Costas Tyfoxylos
#
# Permission is hereby granted, free of charge, to any person obtaining a copy
#  of this software and associated documentation files (the "Software"), to
#  deal in the Software without restriction, including without limitation the
#  rights to use, copy, modify, merge, publish, distribute, sublicense, and/or
#  sell copies of the Software, and to permit persons to whom the Software is
#  furnished to do so, subject to the following conditions:
#
# The above copyright notice and this permission notice shall be included in
#  all copies or substantial portions of the Software.
#
# THE SOFTWARE IS PROVIDED "AS IS", WITHOUT WARRANTY OF ANY KIND, EXPRESS OR
#  IMPLIED, INCLUDING BUT NOT LIMITED TO THE WARRANTIES OF MERCHANTABILITY,
#  FITNESS FOR A PARTICULAR PURPOSE AND NONINFRINGEMENT. IN NO EVENT SHALL THE
#  AUTHORS OR COPYRIGHT HOLDERS BE LIABLE FOR ANY CLAIM, DAMAGES OR OTHER
#  LIABILITY, WHETHER IN AN ACTION OF CONTRACT, TORT OR OTHERWISE, ARISING
#  FROM, OUT OF OR IN CONNECTION WITH THE SOFTWARE OR THE USE OR OTHER
#  DEALINGS IN THE SOFTWARE.
#

"""
Main code for inventory.

.. _Google Python Style Guide:
   http://google.github.io/styleguide/pyguide.html

"""

import logging

from towerlib.towerlibexceptions import (InvalidVariables,
                                         InvalidHost,
                                         InvalidGroup,
                                         InvalidValue,
                                         InvalidOrganization,
                                         InvalidCredential,
                                         InvalidProject)
from .core import (Entity,
                   EntityManager,
                   validate_max_length,
                   validate_json)
from .group import Group
from .host import Host
from .inventory_source import InventorySource

__author__ = '''Costas Tyfoxylos <ctyfoxylos@schubergphilis.com>'''
__docformat__ = '''google'''
__date__ = '''2018-01-03'''
__copyright__ = '''Copyright 2018, Costas Tyfoxylos'''
__credits__ = ["Costas Tyfoxylos"]
__license__ = '''MIT'''
__maintainer__ = '''Costas Tyfoxylos'''
__email__ = '''<ctyfoxylos@schubergphilis.com>'''
__status__ = '''Development'''  # "Prototype", "Development", "Production".

# This is the main prefix used for logging.
LOGGER_BASENAME = '''intentory'''
LOGGER = logging.getLogger(LOGGER_BASENAME)
LOGGER.addHandler(logging.NullHandler())


class Inventory(Entity):  # pylint: disable=too-many-public-methods
    """Models the inventory entity of ansible tower."""

    def __init__(self, tower_instance, data):
        Entity.__init__(self, tower_instance, data)

    @property
    def created_by(self):
        """The user that created the inventory.

        Returns:
            User: The user that created the inventory.

        """
        url = self._data.get('related', {}).get('created_by')
        return self._tower._get_object_by_url('User', url)  # pylint: disable=protected-access

    @property
    def object_roles(self):
        """The object roles.

        Returns:
            EntityManager: EntityManager of the object roles supported.

        """
        url = self._data.get('related', {}).get('object_roles')
        return EntityManager(self._tower,
                             entity_object='ObjectRole',
                             primary_match_field='name',
                             url=url)

    @property
    def object_role_names(self):
        """The names of the object roles.

        Returns:
            list: A list of strings for the object_roles.

        """
        return [object_role.name for object_role in self.object_roles]

    @property
    def name(self):
        """The name of the inventory.

        Returns:
            string: The name of the inventory.

        """
        return self._data.get('name')

    @name.setter
    def name(self, value):
        """Update the name of the user.

        Returns:
            None:

        """
        max_characters = 512
        conditions = [validate_max_length(value, max_characters)]
        if all(conditions):
            self._update_values('name', value)
        else:
            raise InvalidValue('{value} is invalid. Condition max_characters must be less or equal to '
                               '{max_characters}.'.format(value=value, max_characters=max_characters))

    @property
    def description(self):
        """The description of the inventory.

        Returns:
            string: The description of the inventory.

        """
        return self._data.get('description')

    @description.setter
    def description(self, value):
        """Update the description of the user.

        Returns:
            None:

        """
        self._update_values('description', value)

    @property
    def organization(self):
        """The organization the inventory is part of.

        Returns:
            Organization: The organization the inventory is part of.

        """
        return self._tower.get_organization_by_id(self._data.get('organization'))

    @organization.setter
    def organization(self, value):
        """Update the organization of the inventory.

        Returns:
            None:

        """
        organization = self._tower.get_organization_by_name(value)
        if not organization:
            raise InvalidOrganization(value)
        self._update_values('organization', organization.id)

    @property
    def kind(self):
        """The kind of inventory.

        Returns:
            string: The kind of inventory.

        """
        return self._data.get('kind')

    @property
    def host_filter(self):
        """Not sure what this does.

        Returns:
            string :The host filter.

        """
        return self._data.get('host_filter')

    @property
    def variables(self):
        """The variables set on the inventory.

        Returns:
            string: A string of the variables set on the inventory usually in yaml format.

        """
        return self._data.get('variables')

    @variables.setter
    def variables(self, value):
        """Update the variables of the team.

        Returns:
            None:

        """
        if validate_json(value):
            self._update_values('variables', value)
        else:
            raise InvalidValue('Value is not valid json received: {value}'.format(value=value))

    @property
    def has_active_failures(self):
        """A flag on whether the inventory has active failures.

        Returns:
            bool: True if there are active failures, False if not.

        """
        return self._data.get('has_active_failures')

    @property
    def has_inventory_sources(self):
        """A flag of whether there are.

        Returns:
            bool: True if set, False otherwise.

        """
        return self._data.get('has_inventory_sources')

    @property
    def total_inventory_sources_count(self):
        """The number of sources.

        Returns:
            integer: The number of sources.

        """
        return self._data.get('total_inventory_sources')

    @property
    def inventory_sources_with_failures_count(self):
        """The number of sources with failures.

        Returns:
            integer: The number of sources with failures.

        """
        return self._data.get('inventory_sources_with_failures')

    @property
    def insights_credential(self):
        """Not sure what this is.

        Returns:
            None.

        """
        return self._data.get('insights_credential')

    @property
    def pending_deletion(self):
        """Whether the invertory is pending deletion.

        Returns:
            bool: True if it is, False otherwise.

        """
        return self._data.get('pending_deletion')

    @property
    def hosts(self):
        """The hosts of the inventory.

        Returns:
            list of Host: The hosts of the inventory.

        """
        return self._tower.hosts.filter({'inventory': self.id})

    @property
    def total_hosts_count(self):
        """The total number of hosts in the inventory.

        Returns:
            integer: The number of inventory hosts.

        """
        return self._data.get('total_hosts')

    @property
    def hosts_with_active_failures_count(self):
        """The number of hosts with active failures.

        Returns:
            integer: The number of hosts with active failures.

        """
        return self._data.get('hosts_with_active_failures')

    def get_host_by_name(self, name):
        """Retrieves a host.

        Args:
            name: The name of the host to retrieve.

        Returns:
            host (Host): returns a host if found else None.

        Raises:
            InvalidHost: The host provided as argument does not exist.

        """
        return next(self._tower.hosts.filter({'inventory': self.id, 'name__iexact': name}), None)

    def create_host(self, name, description, variables='{}'):
        """Creates a host.

        Args:
            name: The name of the host to create.
            description: The description of the host.
            variables: A json with the variables that will be set on the created host.

        Returns:
            Host: The created host is successful, None otherwise.

        Raises:
            InvalidVariables: The variables provided as argument is not valid json.

        """
        if not validate_json(variables):
            raise InvalidVariables(variables)
        url = '{api}/hosts/'.format(api=self._tower.api)
        payload = {'name': name,
                   'description': description,
                   'inventory': self.id,
                   'enabled': True,
                   'instance_id': '',
                   'variables': variables}
        response = self._tower.session.post(url, json=payload)
        if not response.ok:
            self._logger.error('Error creating host "%s", response was "%s"', name, response.text)
        return Host(self._tower, response.json()) if response.ok else None

    def delete_host(self, name):
        """Deletes the host.

        Args:
            name: The name of the host to delete.

        Returns:
            bool: True on success, False otherwise.

        Raises:
            InvalidHost: The host provided as argument does not exist.

        """
        host = next(self._tower.hosts.filter({'inventory': self.id, 'name__iexact': name}), None)
        if not host:
            raise InvalidHost(name)
        return host.delete()

    @property
    def groups(self):
        """The groups of the inventory.

        Returns:
            list of Group: The groups of the inventory.

        """
        return self._tower.groups.filter({'inventory': self.id})

    @property
    def total_groups_count(self):
        """The number of groups.

        Returns:
            integer: The number of groups.

        """
        return self._data.get('total_groups')

    @property
    def groups_with_active_failures_count(self):
        """The number of groups with active failures.

        Returns:
            integer: The number of groups with active failures.

        """
        return self._data.get('groups_with_active_failures')

    def get_group_by_name(self, name):
        """Retrieves the group.

        Args:
            name: The name of the group to retrieve.

        Returns:
            group (Group): returns a group if found else None.

        Raises:
            InvalidGroup: The group provided as argument does not exist.

        """
        return next(self._tower.groups.filter({'inventory': self.id, 'name__iexact': name}), None)

    def create_group(self, name, description, variables='{}'):
        """Creates a group.

        Args:
            name: The name of the group to create.
            description: The description of the group.
            variables: A json with the variables that will be set on the created group.

        Returns:
            Group: The created group is successful, None otherwise.

        Raises:
            InvalidVariables: The variables provided as argument is not valid json.

        """
        if not validate_json(variables):
            raise InvalidVariables(variables)
        url = '{api}/groups/'.format(api=self._tower.api)
        payload = {'name': name,
                   'description': description,
                   'inventory': self.id,
                   'variables': variables}
        response = self._tower.session.post(url, json=payload)
        if not response.ok:
            self._logger.error('Error creating group "%s", response was "%s"', name, response.text)
        return Group(self._tower, response.json()) if response.ok else None

    def delete_group(self, name):
        """Deletes the group.

        Args:
            name: The name of the group to delete.

        Returns:
            bool: True on success, False otherwise.

        Raises:
            InvalidGroup: The group provided as argument does not exist.

        """
        group = next(self._tower.groups.filter({'inventory': self.id, 'name__iexact': name}), None)
        if not group:
            raise InvalidGroup(name)
        return group.delete()

    @property
    def sources(self):
        """The inventory_sources of the inventory.

        Returns:
            list of Host: The inventory_sources of the inventory.

        """
        return self._tower.inventory_sources.filter({'inventory': self.id})

<<<<<<< HEAD
    def create_source(self,  # pylint: disable=too-many-arguments,too-many-locals
=======
    def create_source(self,  # pylint: disable=too-many-locals, too-many-arguments
>>>>>>> 8d96ee2a
                      name,
                      description,
                      source='scm',
                      source_path='',
                      source_script=None,
                      source_vars='',
                      credential='',
                      credential_type='',
                      source_regions='',
                      instance_filters='',
                      group_by='',
                      overwrite=True,
                      overwrite_vars=True,
                      timeout=0,
                      verbosity=1,
                      update_on_launch=True,
                      update_cache_timeout=0,
                      source_project='',
                      update_on_project_update=False):
<<<<<<< HEAD
        """Creates a source.
=======
        """Creates Source.
>>>>>>> 8d96ee2a

        Args:
            name ():
            description ():
            source ():
            source_path ():
            source_script ():
            source_vars ():
            credential ():
            credential_type ():
            source_regions ():
            instance_filters ():
            group_by ():
            overwrite ():
            overwrite_vars ():
            timeout ():
            verbosity ():
            update_on_launch ():
            update_cache_timeout ():
            source_project ():
            update_on_project_update ():

        Returns:
            bool

        """
        credential_ = self.organization.get_credential_by_name(credential, credential_type)
        if not credential_:
            raise InvalidCredential(credential)
        project = self.organization.get_project_by_name(source_project)
        if not project:
            raise InvalidProject(source_project)
        url = '{api}/inventory_sources/'.format(api=self._tower.api)
        payload = {'name': name,
                   'description': description,
                   'source': source,
                   'source_path': source_path,
                   'source_script': source_script,
                   'source_vars': source_vars,
                   'credential': credential_.id,
                   'source_regions': source_regions,
                   'instance_filters': instance_filters,
                   'group_by': group_by,
                   'overwrite': overwrite,
                   'overwrite_vars': overwrite_vars,
                   'timeout': timeout,
                   'verbosity': verbosity,
                   'inventory': self.id,
                   'update_on_launch': update_on_launch,
                   'update_cache_timeout': update_cache_timeout,
                   'source_project': project.id,
                   'update_on_project_update': update_on_project_update}
        response = self._tower.session.post(url, json=payload)
        if not response.ok:
            self._logger.error('Error creating source "%s", response was "%s"', name, response.text)
        return InventorySource(self._tower, response.json()) if response.ok else None

<<<<<<< HEAD
    def create_source_with_credential_id(self,  # pylint: disable=too-many-arguments,too-many-locals
=======
    def create_source_with_credential_id(self, # pylint: disable=too-many-locals, too-many-arguments
>>>>>>> 8d96ee2a
                                         name,
                                         description,
                                         credential_id,
                                         source='scm',
                                         source_path='',
                                         source_script=None,
                                         source_vars='',
                                         source_regions='',
                                         instance_filters='',
                                         group_by='',
                                         overwrite=True,
                                         overwrite_vars=True,
                                         timeout=0,
                                         verbosity=1,
                                         update_on_launch=True,
                                         update_cache_timeout=0,
                                         source_project='',
                                         update_on_project_update=False):
<<<<<<< HEAD
        """Creates a source with credentials.
=======
        """Creates Source with credential id.
>>>>>>> 8d96ee2a

        Args:
            name ():
            description ():
            credential_id ():
            source ():
            source_path ():
            source_script ():
            source_vars ():
            source_regions ():
            instance_filters ():
            group_by ():
            overwrite ():
            overwrite_vars ():
            timeout ():
            verbosity ():
            update_on_launch ():
            update_cache_timeout ():
            source_project ():
            update_on_project_update ():

        Returns:
            bool

        """
        project = self.organization.get_project_by_name(source_project)
        if not project:
            raise InvalidProject(source_project)
        url = '{api}/inventory_sources/'.format(api=self._tower.api)
        payload = {'name': name,
                   'description': description,
                   'source': source,
                   'source_path': source_path,
                   'source_script': source_script,
                   'source_vars': source_vars,
                   'credential': credential_id,
                   'source_regions': source_regions,
                   'instance_filters': instance_filters,
                   'group_by': group_by,
                   'overwrite': overwrite,
                   'overwrite_vars': overwrite_vars,
                   'timeout': timeout,
                   'verbosity': verbosity,
                   'inventory': self.id,
                   'update_on_launch': update_on_launch,
                   'update_cache_timeout': update_cache_timeout,
                   'source_project': project.id,
                   'update_on_project_update': update_on_project_update}
        response = self._tower.session.post(url, json=payload)
        if not response.ok:
            self._logger.error('Error creating source "%s", response was "%s"', name, response.text)
        return InventorySource(self._tower, response.json()) if response.ok else None<|MERGE_RESOLUTION|>--- conflicted
+++ resolved
@@ -469,11 +469,7 @@
         """
         return self._tower.inventory_sources.filter({'inventory': self.id})
 
-<<<<<<< HEAD
-    def create_source(self,  # pylint: disable=too-many-arguments,too-many-locals
-=======
     def create_source(self,  # pylint: disable=too-many-locals, too-many-arguments
->>>>>>> 8d96ee2a
                       name,
                       description,
                       source='scm',
@@ -493,11 +489,8 @@
                       update_cache_timeout=0,
                       source_project='',
                       update_on_project_update=False):
-<<<<<<< HEAD
         """Creates a source.
-=======
-        """Creates Source.
->>>>>>> 8d96ee2a
+
 
         Args:
             name ():
@@ -555,11 +548,7 @@
             self._logger.error('Error creating source "%s", response was "%s"', name, response.text)
         return InventorySource(self._tower, response.json()) if response.ok else None
 
-<<<<<<< HEAD
-    def create_source_with_credential_id(self,  # pylint: disable=too-many-arguments,too-many-locals
-=======
     def create_source_with_credential_id(self, # pylint: disable=too-many-locals, too-many-arguments
->>>>>>> 8d96ee2a
                                          name,
                                          description,
                                          credential_id,
@@ -578,11 +567,7 @@
                                          update_cache_timeout=0,
                                          source_project='',
                                          update_on_project_update=False):
-<<<<<<< HEAD
-        """Creates a source with credentials.
-=======
         """Creates Source with credential id.
->>>>>>> 8d96ee2a
 
         Args:
             name ():
