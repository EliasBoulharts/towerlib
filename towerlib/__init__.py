--- conflicted
+++ resolved
@@ -79,10 +79,6 @@
                        NotificationTemplate,
                        Notification,
                        InventorySource,
-<<<<<<< HEAD
-                       InventoryScript,
-=======
->>>>>>> 02b55937
                        Settings,
                        Saml)
 
